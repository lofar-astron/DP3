# FindHDF5 uses NATIVE_COMMAND in separate_arguments, which requires
# CMake 3.9.
cmake_minimum_required(VERSION 3.9)

project(DP3)

# Casacore has a separate CMake file in this directory
set(CMAKE_MODULE_PATH ${CMAKE_SOURCE_DIR}/CMake)

set(CMAKE_CXX_FLAGS "${CMAKE_CXX_FLAGS} -Wall -std=c++11")

if(NOT DISABLE_OMP)
  find_package( OpenMP REQUIRED)
  if(OPENMP_FOUND)
    set(CMAKE_CXX_FLAGS "${CMAKE_CXX_FLAGS} ${OpenMP_CXX_FLAGS}")
  endif(OPENMP_FOUND)
endif(NOT DISABLE_OMP)

find_package(HDF5 COMPONENTS C CXX REQUIRED)
add_definitions(${HDF5_DEFINITIONS})
include_directories(${HDF5_INCLUDE_DIRS})

find_package(Casacore COMPONENTS casa ms tables REQUIRED)
include_directories(${CASACORE_INCLUDE_DIR})
# Add old casacore include directory because LOFAR beam library did
# not use the casacore/ prefix in the includes until 3.2 (Sep '18)
include_directories(${CASACORE_INCLUDE_DIR}/casacore)

#Prevent accidentally finding old BoostConfig.cmake file from casapy
set(Boost_NO_BOOST_CMAKE ON)
find_package(Boost COMPONENTS date_time filesystem python signals system REQUIRED)
include_directories(${BOOST_INCLUDE_DIR})

find_path(LOFAR_STATION_RESPONSE_DIR NAMES StationResponse/Station.h)
find_library(LOFAR_STATION_RESPONSE_LIB stationresponse)
if(LOFAR_STATION_RESPONSE_DIR AND LOFAR_STATION_RESPONSE_LIB)
  include_directories(${LOFAR_STATION_RESPONSE_DIR})
  add_definitions(-DHAVE_LOFAR_BEAM)
  message(STATUS "LOFAR beam library found.")
  
  set(LOFAR_DEPENDENT_FILES
    DPPP/ApplyBeam.cc
    DPPP/DemixerNew.cc 
    DPPP/DemixInfo.cc
    DPPP/DemixWorker.cc 
  )
  
else()
  if(WITH_LOFAR_BEAM)
    message(FATAL_ERROR "LOFAR beam library not found")
  else()
    message("LOFAR beam library not found -- disabling LOFAR beam prediction.")
    set(LOFAR_STATION_RESPONSE_LIB "")
    set(LOFAR_DEPENDENT_FILES "")
  endif(WITH_LOFAR_BEAM)
endif(LOFAR_STATION_RESPONSE_DIR AND LOFAR_STATION_RESPONSE_LIB)

set(CMAKE_POSITION_INDEPENDENT_CODE ON)

# Object libraries (which are just file groups, not actual libraries) are made in order
# to avoid compiling everything multiple times for multiple executables.
add_library(Common OBJECT 
  Common/BaselineSelect.cc
  Common/ClusterDesc.cc
  Common/DataConvert.cc
  Common/NodeDesc.cc
  Common/ParameterHandler.cc
  Common/ParameterRecord.cc
  Common/ParameterSet.cc
  Common/ParameterSetImpl.cc
  Common/ParameterValue.cc
  Common/PrettyUnits.cc
  Common/StringUtil.cc
  Common/Timer.cc
  Common/TypeNames.cc
  Common/VdsDesc.cc
  Common/VdsMaker.cc
  Common/VdsPartDesc.cc
)
set(COMMON_OBJECT $<TARGET_OBJECTS:Common>)

add_library(ParmDB OBJECT
  ParmDB/Axis.cc
  ParmDB/AxisMapping.cc
  ParmDB/Box.cc
  ParmDB/Grid.cc
  ParmDB/Parm.cc
  ParmDB/ParmCache.cc
  ParmDB/ParmDB.cc
  ParmDB/ParmDBBlob.cc
  ParmDB/ParmDBCasa.cc
  ParmDB/ParmDBLocker.cc
  ParmDB/ParmDBMeta.cc
  ParmDB/ParmFacade.cc
  ParmDB/ParmFacadeLocal.cc
  ParmDB/ParmFacadeRep.cc
  ParmDB/ParmSet.cc
  ParmDB/ParmValue.cc
  ParmDB/PatchInfo.cc
  ParmDB/SourceData.cc
  ParmDB/SourceDB.cc
  ParmDB/SourceDBBlob.cc
  ParmDB/SourceDBCasa.cc
  ParmDB/SourceInfo.cc
)
set(PARMDB_OBJECT $<TARGET_OBJECTS:ParmDB>)

add_library(Blob OBJECT
  Blob/BlobAipsIO.cc
  Blob/BlobArray.cc
  Blob/BlobHeader.cc
  Blob/BlobIBufStream.cc
  Blob/BlobIStream.cc
  Blob/BlobOBufStream.cc
  Blob/BlobOStream.cc
)
set(BLOB_OBJECT $<TARGET_OBJECTS:Blob>)

add_library(DPPP_OBJ OBJECT
  DPPP/DPRun.cc DPPP/DPStep.cc DPPP/DPInput.cc DPPP/DPBuffer.cc
  DPPP/DPInfo.cc DPPP/DPLogger.cc DPPP/ProgressMeter.cc DPPP/FlagCounter.cc
  DPPP/UVWCalculator.cc  DPPP/BaselineSelection.cc DPPP/ApplyCal.cc
  DPPP/MSReader.cc DPPP/MultiMSReader.cc DPPP/MSWriter.cc DPPP/MSUpdater.cc
  DPPP/Counter.cc DPPP/Averager.cc DPPP/MedFlagger.cc DPPP/PreFlagger.cc
  DPPP/UVWFlagger.cc DPPP/StationAdder.cc DPPP/ScaleData.cc DPPP/Filter.cc 
  DPPP/PhaseShift.cc DPPP/Demixer.cc DPPP/Position.cc DPPP/Stokes.cc 
  DPPP/SourceDBUtil.cc DPPP/Apply.cc DPPP/EstimateMixed.cc DPPP/EstimateNew.cc 
  DPPP/Simulate.cc DPPP/Simulator.cc DPPP/SubtractMixed.cc DPPP/SubtractNew.cc
  DPPP/ModelComponent.cc DPPP/PointSource.cc DPPP/GaussianSource.cc DPPP/Patch.cc
  DPPP/ModelComponentVisitor.cc DPPP/GainCal.cc DPPP/StefCal.cc
  DPPP/Predict.cc DPPP/OneApplyCal.cc
  DPPP/PhaseFitter.cc DPPP/H5Parm.cc DPPP/SolTab.cc 
  DPPP/DummyStep.cc DPPP/H5ParmPredict.cc DPPP/GridInterpolate.cc DPPP/Upsample.cc
  DPPP/Split.cc
  DPPP/Interpolate.cc
  ${LOFAR_DEPENDENT_FILES}
)
set(DPPP_OBJECT $<TARGET_OBJECTS:DPPP_OBJ>)

<<<<<<< HEAD
#
# Dependencies of AOFlagger
#
find_package(PythonInterp REQUIRED)
find_package(PythonLibs 2.7 REQUIRED)
find_package(LibXml2 REQUIRED)
find_package(PNG REQUIRED)
find_library(FFTW3_LIB fftw3 REQUIRED)
find_package(CFITSIO REQUIRED)
find_library(AOFLAGGER_LIB aoflagger REQUIRED)
find_path(AOFLAGGER_INCLUDE_DIR NAMES aoflagger.h)
include_directories(${AOFLAGGER_INCLUDE_DIR})
find_package(PkgConfig)
pkg_check_modules(GTKMM gtkmm-3.0>=3.0.0)
pkg_check_modules(SIGCXX sigc++-2.0)
if(GTKMM_FOUND)
  set(EXTRA_LIBRARIES ${EXTRA_LIBRARIES} ${GTKMM_LIBRARIES} ${GLIBMM_LIBRARIES})
endif(GTKMM_FOUND)

add_library(AOFlaggerStep_OBJ OBJECT
  AOFlaggerStep/AOFlaggerStep.cc
  AOFlaggerStep/Register.cc
)
set(AOFLAGGERSTEP_OBJECT $<TARGET_OBJECTS:AOFlaggerStep_OBJ>)

set(EXTRA_LIBRARIES ${EXTRA_LIBRARIES}
  ${AOFLAGGER_LIB}
  ${CASACORE_LIBRARIES}
  ${Boost_FILESYSTEM_LIBRARY} ${Boost_SYSTEM_LIBRARY} ${Boost_PYTHON_LIBRARY}
  ${EXTRA_LIBRARIES}
  ${PYTHON_LIBRARIES})
  
#
# DDECal dependencies
#
find_package(Armadillo)
if(${ARMADILLO_FOUND})
  include_directories(${ARMADILLO_INCLUDE_DIRS})
  set(EXTRA_LIBRARIES ${EXTRA_LIBRARIES} ${ARMADILLO_LIBRARIES})
  add_library(DDECal_OBJ OBJECT
    DDECal/DDECal.cc DDECal/Register.cc DDECal/Stopwatch.cc
    DDECal/KLFitter.cc DDECal/MultiDirSolver.cc
    DDECal/Constraint.cc DDECal/PiercePoint.cc
    DDECal/ScreenConstraint.cc DDECal/SmoothnessConstraint.cc
    DDECal/TECConstraint.cc DDECal/RotationConstraint.cc
    DDECal/RotationAndDiagonalConstraint.cc)
  set(DDECAL_OBJECT $<TARGET_OBJECTS:DDECal_OBJ>)
else()
  message(WARNING "Armadillo was not found, not including DDECal")
endif()
=======
set(DPPP_GLOBAL_SOVERSION 2)
>>>>>>> 951286e7

add_subdirectory(DPPP)
add_subdirectory(TestDynDPPP)
add_subdirectory(PythonDPPP)
# SPW Combine has dependencies to LOFAR
#add_subdirectory(SPWCombine)

# Required for the ObjectFactory
include_directories(Common)

add_executable(makesourcedb ParmDB/makesourcedb.cc ${PARMDB_OBJECT} ${BLOB_OBJECT} ${COMMON_OBJECT})
target_link_libraries(makesourcedb ${CASACORE_LIBRARIES} ${Boost_SYSTEM_LIBRARY})

install (TARGETS makesourcedb DESTINATION bin) <|MERGE_RESOLUTION|>--- conflicted
+++ resolved
@@ -137,7 +137,6 @@
 )
 set(DPPP_OBJECT $<TARGET_OBJECTS:DPPP_OBJ>)
 
-<<<<<<< HEAD
 #
 # Dependencies of AOFlagger
 #
@@ -188,9 +187,8 @@
 else()
   message(WARNING "Armadillo was not found, not including DDECal")
 endif()
-=======
+
 set(DPPP_GLOBAL_SOVERSION 2)
->>>>>>> 951286e7
 
 add_subdirectory(DPPP)
 add_subdirectory(TestDynDPPP)
