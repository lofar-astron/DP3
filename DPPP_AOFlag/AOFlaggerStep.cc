--- conflicted
+++ resolved
@@ -461,13 +461,8 @@
             throw std::runtime_error("Unknown rfistrategy file " + itsStrategyName);
           }
         }
-<<<<<<< HEAD
         itsStrategy.reset(new aoflagger::Strategy
-                          (itsAOFlagger.LoadStrategy(file.path().absoluteName())));
-=======
-          itsStrategy.reset(new aoflagger::Strategy
-            (itsAOFlagger.LoadStrategy(file.path().absoluteName())));
->>>>>>> fbdb1fa9
+          (itsAOFlagger.LoadStrategy(file.path().absoluteName())));
       } else {
         double centralFrequency = 0.5*(itsFreqs[0] + itsFreqs[itsFreqs.size()-1]);
         double timeRes;
