--- conflicted
+++ resolved
@@ -86,9 +86,9 @@
       // It keeps the data.
       // When processed, it invokes the process function of the next step.
       virtual bool process (const DPBuffer&);
-      
+
       void checkMinimumVisibilities();
-      
+
       void flagChannelBlock(size_t cbIndex);
 
       // Call the actual solver (called once per solution interval)
@@ -160,19 +160,10 @@
       std::string      itsParsetString; // Parset, for logging in H5Parm
 
       GainCal::CalType itsMode;
-<<<<<<< HEAD
-      bool             itsPropagateSolutions;
-      bool             itsPropagateConvergedOnly;
-      bool             itsFlagUnconverged;
-      bool             itsFlagDivergedOnly;
-      uint             itsTimeStep;
-      uint             itsSolInt;
-      uint             itsStepInSolInt;
-      uint             itsNChan;
-      std::vector<size_t>   itsChanBlockStart;    // For each channel block, the index in the channels at which this channel block starts
-      std::vector<double>   itsChanBlockFreqs;
-=======
       bool itsPropagateSolutions;
+      bool itsPropagateConvergedOnly;
+      bool itsFlagUnconverged;
+      bool itsFlagDivergedOnly;
       size_t itsTimeStep;
       size_t itsSolInt;
       double itsMinVisRatio;
@@ -182,7 +173,6 @@
       std::vector<std::pair<size_t, size_t>> itsVisInInterval;
       std::vector<size_t> itsChanBlockStart;    // For each channel block, the index in the channels at which this channel block starts
       std::vector<double> itsChanBlockFreqs;
->>>>>>> c5ca197f
       std::vector<std::vector<string> > itsDirections; // For each direction, a vector of patches
       std::vector<std::unique_ptr<Constraint> > itsConstraints;
 
