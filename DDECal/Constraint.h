#ifndef CONSTRAINT_H
#define CONSTRAINT_H

#include <complex>
#include <memory>
#include <set>
#include <vector>
#include <ostream>

/**
 * This class is the base class for classes that implement a constraint on
 * calibration solutions. Constraints are used to increase
 * the converge of calibration by applying these inside the solving step.
 *
 * The MultiDirSolver class uses this class for constrained calibration.
 */
class Constraint
{
public:
  typedef std::complex<double> dcomplex;
  struct Result
  {
  public:
    std::vector<double> vals;
    std::vector<double> weights;
    std::string axes; // Comma-separated string with axis names, fastest varying last
    std::vector<size_t> dims;
    std::string name;
  };

  Constraint() :
    _nAntennas(0), _nDirections(0), _nChannelBlocks(0),
    _nThreads(0)
  { }

  virtual ~Constraint() { }

  /**
   * Function that initializes the constraint for the next calibration iteration.
   * It should be called each time all antenna solutions have been calculated,
   * but before the constraint has been applied to all those antenna solutions.
   *
   * Unlike Apply(), this method is not thread safe.
   *
   * @param bool This can be used to specify whether the previous solution "step" is
   * smaller than the requested precision, i.e. calibration with the constrained
   * has converged. This allows a constraint to apply
   * its constraint in steps: apply a better-converging constraint as long as the
   * solutions are far from the correct answer, then switch to a different constraint
   * when hasReachedPrecision=true.
   */
  virtual void PrepareIteration(bool /*hasReachedPrecision*/, size_t /*iteration*/, bool /*finalIter*/) { }

  /**
   * Whether the constraint has been satisfied. The calibration process will continue
   * at least as long as Satisfied()=false, and performs at least one more iteration
   * after Satisfied()=true. Together with SetPrecisionReached(), this
   * can make the algorithm change the constraining method based on amount of
   * convergence.
   */
  virtual bool Satisfied() const { return true; }

  /**
   * This method applies the constraints to the solutions.
   * @param solutions is an array of array, such that:
   * - solutions[ch] is a pointer for channelblock ch to antenna x directions x pol solutions.
   * - pol is the dimension with the fastest changing index.
   * @param time Central time of interval.
   */
  virtual std::vector<Result> Apply(
    std::vector<std::vector<dcomplex> >& solutions,
    double time, std::ostream* statStream) = 0;

  /**
  * Initialize the dimensions for the constraint. Should be overridden when
  * something more than assigning dimensions is needed (e.g. resizing vectors).
  * Weights are initialized to 1. here.
  */
  virtual void InitializeDimensions(size_t nAntennas,
                                    size_t nDirections,
                                    size_t nChannelBlocks)
  {
    _nAntennas = nAntennas;
    _nDirections = nDirections;
    _nChannelBlocks = nChannelBlocks;
  }

  /**
   * Set weights. The vector should contain an array of size nAntennas * nChannelBlocks,
   * where the channel index varies fastest.
   */
  virtual void SetWeights(const std::vector<double> &) {}

  void SetNThreads(size_t nThreads) { _nThreads = nThreads; }

  virtual void showTimings (std::ostream&, double) const {}

protected:
  size_t _nAntennas, _nDirections, _nChannelBlocks, _nThreads;
};

/**
 * This class constraints the amplitudes of the solution to be unity, but
 * keeps the phase.
 */
class PhaseOnlyConstraint : public Constraint
{
public:
  PhaseOnlyConstraint() {};

  virtual std::vector<Result> Apply(
                    std::vector<std::vector<dcomplex> >& solutions,
                    double time,
                    std::ostream* statStream);
};

/**
 * This class constraints the phases of the solution to be zero, but
 * keeps the amplitude information.
 */
class AmplitudeOnlyConstraint : public Constraint
{
public:
  AmplitudeOnlyConstraint() {};

  virtual std::vector<Result> Apply(
                    std::vector<std::vector<dcomplex> >& solutions,
                    double time,
                    std::ostream* statStream) final override;
};

class DiagonalConstraint : public Constraint
{
public:
  DiagonalConstraint(size_t polsPerSolution) : _polsPerSolution(polsPerSolution) {};

  virtual std::vector<Result> Apply(
                    std::vector<std::vector<dcomplex> >& solutions,
                    double time,
                    std::ostream* statStream) final override;
private:
  const size_t _polsPerSolution;
};

/**
 * This constraint averages the solutions of a given list of antennas,
 * so that they have equal solutions.
 *
 * The DDE solver uses this constraint to average the solutions of the core
 * antennas. Core antennas are determined by a given maximum distance from
 * a reference antenna. The reference antenna is by default the first
 * antenna. This constraint is meant to force all core stations to
 * have the same solution, thereby decreasing the noise in their solutions.
 */
class CoreConstraint : public Constraint
{
public:
  CoreConstraint() { }

  void initialize(const std::set<size_t>& coreAntennas)
  {
    _coreAntennas = coreAntennas;
  }

  virtual std::vector<Result> Apply(
                    std::vector<std::vector<dcomplex> >& solutions,
                    double time,
<<<<<<< HEAD
                    std::ostream* statStream);

=======
                    std::ostream* statStream) final override;
  
>>>>>>> c5ca197f
private:
  std::set<size_t> _coreAntennas;
};

#endif<|MERGE_RESOLUTION|>--- conflicted
+++ resolved
@@ -165,13 +165,8 @@
   virtual std::vector<Result> Apply(
                     std::vector<std::vector<dcomplex> >& solutions,
                     double time,
-<<<<<<< HEAD
-                    std::ostream* statStream);
+                    std::ostream* statStream) final override;
 
-=======
-                    std::ostream* statStream) final override;
-  
->>>>>>> c5ca197f
 private:
   std::set<size_t> _coreAntennas;
 };
