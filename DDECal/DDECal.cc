//# DDECal.cc: DPPP step class to do a direction dependent gain calibration
//# Copyright (C) 2013
//# ASTRON (Netherlands Institute for Radio Astronomy)
//# P.O.Box 2, 7990 AA Dwingeloo, The Netherlands
//#
//# This file is part of the LOFAR software suite.
//# The LOFAR software suite is free software: you can redistribute it and/or
//# modify it under the terms of the GNU General Public License as published
//# by the Free Software Foundation, either version 3 of the License, or
//# (at your option) any later version.
//#
//# The LOFAR software suite is distributed in the hope that it will be useful,
//# but WITHOUT ANY WARRANTY; without even the implied warranty of
//# MERCHANTABILITY or FITNESS FOR A PARTICULAR PURPOSE.  See the
//# GNU General Public License for more details.
//#
//# You should have received a copy of the GNU General Public License along
//# with the LOFAR software suite. If not, see <http://www.gnu.org/licenses/>.
//#
//# $Id: DDECal.cc 21598 2012-07-16 08:07:34Z diepen $
//#
//# @author Tammo Jan Dijkema

#include "DDECal.h"

#include "../DPPP/DPBuffer.h"
#include "../DPPP/DPInfo.h"
#include "../DPPP/DPLogger.h"
#include "../DPPP/MSReader.h"
#include "../DPPP/Simulate.h"
#include "../DPPP/SourceDBUtil.h"
#include "../DPPP/Version.h"

#include "../IDGPredict/FacetPredict.h"

#include "Matrix2x2.h"
#include "TECConstraint.h"
#include "RotationConstraint.h"
#include "RotationAndDiagonalConstraint.h"
#include "SmoothnessConstraint.h"

#ifdef HAVE_ARMADILLO
#include "ScreenConstraint.h"
#endif

#include "../ParmDB/ParmDB.h"
#include "../ParmDB/ParmValue.h"
#include "../ParmDB/SourceDB.h"

#include "../Common/ThreadPool.h"
#include "../Common/ParameterSet.h"
#include "../Common/StreamUtil.h"
#include "../Common/StringUtil.h"

#include <fstream>
#include <ctime>
#include <utility>

#include <boost/algorithm/string/case_conv.hpp>

#include <casacore/casa/Arrays/ArrayMath.h>
#include <casacore/casa/Arrays/MatrixMath.h>
#include <casacore/measures/Measures/MEpoch.h>
#include <casacore/measures/Measures/MeasConvert.h>
#include <casacore/measures/Measures/MCDirection.h>
#include <casacore/casa/Quanta/Quantum.h>
#include <casacore/casa/OS/File.h>

#include <algorithm>
#include <iomanip>
#include <iostream>
#include <limits>
#include <sstream>
#include <vector>
#include <functional>

using namespace casacore;
using namespace DP3::BBS;

namespace DP3 {
namespace DPPP {

DDECal::DDECal (DPInput* input,
                  const ParameterSet& parset,
                  const string& prefix)
  : itsInput         (input),
    itsName          (prefix),
    itsUseModelColumn(parset.getBool (prefix + "usemodelcolumn", false)),
    itsAvgTime       (0),
    itsSols          (),
    itsH5ParmName    (parset.getString (prefix + "h5parm",
                                        parset.getString("msin")+
                                          "/instrument.h5")),
    itsH5Parm        (itsH5ParmName, true),
    itsPropagateSolutions (parset.getBool (prefix + "propagatesolutions",
                                           false)),
    itsPropagateConvergedOnly (parset.getBool (prefix + "propagateconvergedonly",
                                           false)),
    itsFlagUnconverged (parset.getBool (prefix + "flagunconverged",
                                           false)),
    itsFlagDivergedOnly (parset.getBool (prefix + "flagdivergedonly",
                                           false)),
    itsUseIDG(parset.getBool (prefix + "useidg", false)),
    itsOnlyPredict(parset.getBool(prefix + "onlypredict", false)),
    itsTimeStep      (0),
    itsSolInt        (parset.getInt (prefix + "solint", 1)),
    itsMinVisRatio   (parset.getDouble (prefix + "minvisratio", 0.0)),
    itsStepInSolInt  (0),
    itsNChan         (parset.getInt (prefix + "nchan", 1)),
    itsUVWFlagStep   (input, parset, prefix),
    itsCoreConstraint(parset.getDouble (prefix + "coreconstraint", 0.0)),
    itsAntennaConstraint(),
    itsSmoothnessConstraint(parset.getDouble (prefix + "smoothnessconstraint", 0.0)),
    itsScreenCoreConstraint(parset.getDouble (prefix + "tecscreen.coreconstraint", 0.0)),
    itsFullMatrixMinimalization(false),
    itsApproximateTEC(false),
    itsSubtract(parset.getBool(prefix + "subtract", false)),
    itsSaveFacets(parset.getBool(prefix + "savefacets", false)),
    itsStatFilename(parset.getString(prefix + "statfilename", ""))
{
  stringstream ss;
  ss << parset;
  itsParsetString = ss.str();

  itsMultiDirSolver.set_max_iterations(parset.getInt(prefix + "maxiter", 50));
  double tolerance = parset.getDouble(prefix + "tolerance", 1.e-4);
  itsMultiDirSolver.set_accuracy(tolerance);
  itsMultiDirSolver.set_constraint_accuracy(parset.getDouble(prefix + "approxtolerance", tolerance*10.0));
  itsMultiDirSolver.set_step_size(parset.getDouble(prefix + "stepsize", 0.2));
  itsMultiDirSolver.set_detect_stalling(parset.getBool(prefix + "detectstalling", true));

  if(!itsStatFilename.empty())
    itsStatStream.reset(new std::ofstream(itsStatFilename));

<<<<<<< HEAD
=======
  // Read the antennaconstraint list
  std::vector<std::string> antConstraintList =
    parset.getStringVector(prefix + "antennaconstraint", std::vector<std::string>());
  if(!antConstraintList.empty())
  {
    for(const std::string& antSetStr : antConstraintList)
    {
      ParameterValue antSetParam(antSetStr);
      std::vector<std::string> list = antSetParam.getStringVector();
      itsAntennaConstraint.emplace_back(list.begin(), list.end());
    }
  }
  
  // read the directions parameter setting
  vector<string> strDirections;
>>>>>>> 74d8dd45
  if (itsUseModelColumn) {
    itsModelData.resize(itsSolInt);
    itsDirections.emplace_back();
  } else if(itsUseIDG) {
    // TODO handle directions key in parset
    
  } else {
    vector<string> strDirections = parset.getStringVector (prefix + "directions",
                                            vector<string> ());
    // Default directions are all patches
    if (strDirections.empty()) {
      string sourceDBName = parset.getString(prefix+"sourcedb");
      BBS::SourceDB sourceDB(BBS::ParmDBMeta("", sourceDBName), false);
      vector<string> patchNames = makePatchList(sourceDB, vector<string>());
      itsDirections.reserve(patchNames.size());
      for (unsigned int i=0; i<patchNames.size(); ++i) {
        itsDirections.emplace_back(1, patchNames[i]);
      }
    } else {
      itsDirections.reserve(strDirections.size());
      for (unsigned int i=0; i<strDirections.size(); ++i) {
        ParameterValue dirStr(strDirections[i]);
        itsDirections.emplace_back(dirStr.getStringVector());
      }
    }
  }

  itsMode = GainCal::stringToCalType(
                boost::to_lower_copy(parset.getString(prefix + "mode",
                                        "complexgain")));

  initializeConstraints(parset, prefix);
  
  if(itsUseIDG)
    initializeIDG(parset, prefix);
  else
    initializePredictSteps(parset, prefix);
}

DDECal::~DDECal()
{}

DPStep::ShPtr DDECal::makeStep (DPInput* input,
                                const ParameterSet& parset,
                                const std::string& prefix)
{
  return DPStep::ShPtr(new DDECal(input, parset, prefix));
}

void DDECal::initializeConstraints(const ParameterSet& parset, const string& prefix)
{
  if(itsCoreConstraint != 0.0 || !itsAntennaConstraint.empty()) {
    itsConstraints.emplace_back(new AntennaConstraint());
  }
  if(itsSmoothnessConstraint != 0.0) {
    itsConstraints.emplace_back(new SmoothnessConstraint(itsSmoothnessConstraint));
  }
  switch(itsMode) {
    case GainCal::DIAGONAL:
      itsConstraints.emplace_back(new DiagonalConstraint(4));
      itsMultiDirSolver.set_phase_only(false);
      itsFullMatrixMinimalization = true;
      break;
    case GainCal::SCALARCOMPLEXGAIN:
      // no constraints
      itsMultiDirSolver.set_phase_only(false);
      itsFullMatrixMinimalization = false;
      break;
    case GainCal::FULLJONES:
      // no constraints
      itsMultiDirSolver.set_phase_only(false);
      itsFullMatrixMinimalization = true;
      break;
    case GainCal::PHASEONLY:
      itsConstraints.emplace_back(new PhaseOnlyConstraint());
      itsConstraints.emplace_back(new DiagonalConstraint(4));
      itsMultiDirSolver.set_phase_only(true);
      itsFullMatrixMinimalization = true;
      break;
    case GainCal::SCALARPHASE:
      itsConstraints.emplace_back(new PhaseOnlyConstraint());
      itsMultiDirSolver.set_phase_only(true);
      break;
    case GainCal::AMPLITUDEONLY:
      itsConstraints.emplace_back(new DiagonalConstraint(4));
      itsConstraints.emplace_back(new AmplitudeOnlyConstraint());
      itsMultiDirSolver.set_phase_only(false);
      itsFullMatrixMinimalization = true;
      break;
    case GainCal::SCALARAMPLITUDE:
      itsConstraints.emplace_back(new AmplitudeOnlyConstraint());
      itsMultiDirSolver.set_phase_only(false);
      itsFullMatrixMinimalization = false;
      break;
    case GainCal::TEC:
    case GainCal::TECANDPHASE:
      itsApproximateTEC = parset.getBool(prefix + "approximatetec", false);
      if(itsApproximateTEC)
      {
        int iters = parset.getInt(prefix + "maxapproxiter", itsMultiDirSolver.max_iterations()/2);
        int chunksize = parset.getInt(prefix + "approxchunksize", 0);
        std::unique_ptr<ApproximateTECConstraint> ptr;
        if(itsMode == GainCal::TEC)
          ptr = std::unique_ptr<ApproximateTECConstraint>(
            new ApproximateTECConstraint(TECConstraint::TECOnlyMode));
        else
          ptr = std::unique_ptr<ApproximateTECConstraint>(
            new ApproximateTECConstraint(TECConstraint::TECAndCommonScalarMode));
        ptr->SetMaxApproximatingIterations(iters);
        ptr->SetFittingChunkSize(chunksize);
        itsConstraints.emplace_back(std::move(ptr));
      }
      else {
        if(itsMode == GainCal::TEC)
          itsConstraints.emplace_back(new TECConstraint(TECConstraint::TECOnlyMode));
          else
          itsConstraints.emplace_back(new TECConstraint(TECConstraint::TECAndCommonScalarMode));
      }
      itsMultiDirSolver.set_phase_only(true);
      itsFullMatrixMinimalization = false;
      break;
    case GainCal::TECSCREEN:
#ifdef HAVE_ARMADILLO
      itsConstraints.emplace_back(new ScreenConstraint(parset, prefix+"tecscreen."));
      itsMultiDirSolver.set_phase_only(true);
      itsFullMatrixMinimalization = false;
#else
      throw std::runtime_error("Can not use TEC screen: Armadillo is not available. Recompile DP3 with Armadillo.");
#endif
      break;
    case GainCal::ROTATIONANDDIAGONAL:
      itsConstraints.emplace_back(new RotationAndDiagonalConstraint());
      itsFullMatrixMinimalization = true;
      break;
    case GainCal::ROTATION:
      itsConstraints.emplace_back(new RotationConstraint());
      itsFullMatrixMinimalization = true;
      break;
    default:
      throw std::runtime_error("Unexpected mode: " +
                      GainCal::calTypeToString(itsMode));
  }
}

void DDECal::initializeIDG(const ParameterSet& parset, const string& prefix)
{
  std::string
    imageFilename = parset.getString(prefix + "idg.image"),
    regionFilename = parset.getString(prefix + "idg.regions");
  itsFacetPredictor.reset(new FacetPredict(imageFilename, regionFilename));
  itsFacetPredictor->PredictCallback = std::bind(&DDECal::idgCallback, this, std::placeholders::_1, std::placeholders::_2, std::placeholders::_3, std::placeholders::_4);
  itsDirections.resize(itsFacetPredictor->NDirections());
  for(size_t i=0; i!=itsDirections.size(); ++i)
    itsDirections[i] = std::vector<std::string>({"dir" + std::to_string(i)});
}

void DDECal::initializePredictSteps(const ParameterSet& parset, const string& prefix)
{
  const size_t nDir = itsDirections.size();
  if(nDir == 0)
    throw std::runtime_error("DDECal initialized with 0 directions: something is wrong with your parset or your sourcedb");
  if (!itsUseModelColumn)
  {
    itsPredictSteps.reserve(nDir);
    for (size_t dir=0; dir<nDir; ++dir) {
      itsPredictSteps.emplace_back(itsInput, parset, prefix, itsDirections[dir]);
    }
  }
}

void DDECal::updateInfo (const DPInfo& infoIn)
{
  info() = infoIn;
  info().setNeedVisData();
  if(itsSubtract)
    info().setWriteData();

  const size_t nDir = itsDirections.size();

  itsUVWFlagStep.updateInfo(infoIn);
  for (size_t dir=0; dir<itsPredictSteps.size(); ++dir) {
    itsPredictSteps[dir].updateInfo(infoIn);
  }
  itsMultiDirSolver.set_nthreads(getInfo().nThreads());

  if (itsSolInt==0) {
    itsSolInt=info().ntime();
  }

  itsDataPtrs.resize(itsSolInt);
  itsWeightPtrs.resize(itsSolInt);
  itsModelDataPtrs.resize(itsSolInt);
  for (unsigned int t=0; t<itsSolInt; ++t) {
    itsModelDataPtrs[t].resize(nDir);
  }
  for (std::unique_ptr<Constraint>& constraint : itsConstraints) {
    constraint->SetNThreads(getInfo().nThreads());
    itsMultiDirSolver.add_constraint(constraint.get());
  }

  itsBufs.resize(itsSolInt);
  itsOriginalFlags.resize(itsSolInt);
  itsOriginalWeights.resize(itsSolInt);

  itsDataResultStep = ResultStep::ShPtr(new ResultStep());
  itsUVWFlagStep.setNextStep(itsDataResultStep);

  itsResultSteps.resize(itsPredictSteps.size());
  for (size_t dir=0; dir<itsPredictSteps.size(); ++dir) {
    itsResultSteps[dir] = MultiResultStep::ShPtr(new MultiResultStep(itsSolInt));
    itsPredictSteps[dir].setNextStep(itsResultSteps[dir]);
  }

  if (itsNChan==0 || itsNChan>info().nchan()) {
    itsNChan = info().nchan();
  }

  // Convert from casacore::Vector to std::vector
  vector<int> ant1(info().getAnt1().size());
  vector<int> ant2(info().getAnt2().size());
  for (unsigned int i=0; i<ant1.size(); ++i) {
    ant1[i]=info().getAnt1()[i];
    ant2[i]=info().getAnt2()[i];
  }

  // Fill antenna info in H5Parm, need to convert from casa types to std types
  std::vector<std::string> antennaNames(info().antennaNames().size());
  std::vector<std::vector<double> > antennaPos(info().antennaPos().size());
  for (unsigned int i=0; i<info().antennaNames().size(); ++i) {
    antennaNames[i]=info().antennaNames()[i];
    casacore::Quantum<casacore::Vector<double> > pos = info().antennaPos()[i].get("m");
    antennaPos[i].resize(3);
    antennaPos[i][0] = pos.getValue()[0];
    antennaPos[i][1] = pos.getValue()[1];
    antennaPos[i][2] = pos.getValue()[2];
  }

  itsH5Parm.addAntennas(antennaNames, antennaPos);

  std::vector<std::pair<double, double> > sourcePositions(itsDirections.size());
  if (itsUseModelColumn) {
    MDirection dirJ2000(MDirection::Convert(infoIn.phaseCenter(),
                                            MDirection::J2000)());
    Quantum<Vector<Double> > angles = dirJ2000.getAngle();
    sourcePositions[0] = std::pair<double, double> (
                                angles.getBaseValue()[0],
                                angles.getBaseValue()[1]);
  } else if(itsUseIDG) {
    for(size_t i=0; i!=itsFacetPredictor->NDirections(); ++i)
    {
      sourcePositions[i] = itsFacetPredictor->Direction(i);
    }
  } else {
    for (unsigned int i=0; i<itsDirections.size(); ++i) {
      sourcePositions[i] = itsPredictSteps[i].getFirstDirection();
    }
  }
  itsH5Parm.addSources(getDirectionNames(), sourcePositions);

  size_t nSolTimes = (info().ntime()+itsSolInt-1)/itsSolInt;
  size_t nChannelBlocks = info().nchan()/itsNChan;
  itsSols.resize(nSolTimes);
  itsNIter.resize(nSolTimes);
  itsNApproxIter.resize(nSolTimes);
  itsConstraintSols.resize(nSolTimes);
  itsVisInInterval.assign(nChannelBlocks, std::pair<size_t, size_t>(0, 0));

  itsChanBlockStart.resize(nChannelBlocks+1);
  itsChanBlockFreqs.resize(nChannelBlocks);
  for(size_t chBlock=0; chBlock!=nChannelBlocks; ++chBlock) {
    const size_t
      channelIndexStart = chBlock * info().nchan() / nChannelBlocks,
      channelIndexEnd = (chBlock+1) * info().nchan() / nChannelBlocks,
      curChannelBlockSize = channelIndexEnd - channelIndexStart;
    double  meanfreq = std::accumulate(
        info().chanFreqs().data()+channelIndexStart,
        info().chanFreqs().data()+channelIndexEnd,
        0.0) / curChannelBlockSize;
    itsChanBlockStart[chBlock] = channelIndexStart;
    itsChanBlockFreqs[chBlock] = meanfreq;
  }
  itsChanBlockStart.back() = info().nchan();

  itsWeightsPerAntenna.assign(itsChanBlockFreqs.size()*info().nantenna(), 0.0);

  for (unsigned int i=0; i<itsConstraints.size();++i) {
    // Initialize the constraint with some common metadata
    itsConstraints[i]->InitializeDimensions(info().antennaNames().size(),
                                            itsDirections.size(),
                                            nChannelBlocks);

    // Different constraints need different information. Determine if the constraint is
    // of a type that needs more information, and if so initialize the constraint.
    AntennaConstraint* antConstraint = dynamic_cast<AntennaConstraint*>(itsConstraints[i].get());
    if(antConstraint != nullptr)
    {
      if(itsAntennaConstraint.empty())
      {
        // Set the antenna constraint to all stations within certain distance
        // specified by 'coreconstraint' parameter.
        // Take antenna with index 0 as reference station
        double
          refX = antennaPos[0][0],
          refY = antennaPos[0][1],
          refZ = antennaPos[0][2];
        std::vector<std::set<size_t>> antConstraintList(1);
        std::set<size_t>& coreAntennaIndices = antConstraintList.front();
        const double coreDistSq = itsCoreConstraint*itsCoreConstraint;
        for(size_t ant=0; ant!=antennaPos.size(); ++ant)
        {
          double
            dx = refX - antennaPos[ant][0],
            dy = refY - antennaPos[ant][1],
            dz = refZ - antennaPos[ant][2],
            distSq = dx*dx + dy*dy + dz*dz;
          if(distSq <= coreDistSq)
            coreAntennaIndices.insert(ant);
        }
        antConstraint->initialize(std::move(antConstraintList));
      }
      else {
        // Set the antenna constraint to a list of stations indices that
        // are to be kept the same during the solve.
        const casacore::Vector<casacore::String>& antNames = info().antennaNames();
        std::vector<std::string> antNamesStl(antNames.begin(), antNames.end()); // casacore vector doesn't support find properly
        std::vector<std::set<size_t>> constraintList;
        for(const std::set<std::string>& constraintNameSet : itsAntennaConstraint)
        {
          constraintList.emplace_back();
          for(const std::string& constraintName : constraintNameSet)
          {
            auto iter = std::find(antNamesStl.begin(), antNamesStl.end(), constraintName);
            if(iter == antNamesStl.end())
              throw std::runtime_error("Error in antenna constraint: antenna '" + constraintName + "' does not exist");
            constraintList.back().insert(iter - antNamesStl.begin());
          }
        }
        antConstraint->initialize(std::move(constraintList));
      }
    }

#ifdef HAVE_ARMADILLO
    ScreenConstraint* screenConstraint = dynamic_cast<ScreenConstraint*>(itsConstraints[i].get());
    if(screenConstraint != 0)
    {
      screenConstraint->initialize(&(itsChanBlockFreqs[0]));
      screenConstraint->setAntennaPositions(antennaPos);
      screenConstraint->setDirections(sourcePositions);
      screenConstraint->initPiercePoints();
      double
        refX = antennaPos[i][0],
        refY = antennaPos[i][1],
        refZ = antennaPos[i][2];
      std::vector<size_t> coreAntennaIndices;
      std::vector<size_t> otherAntennaIndices;
      const double coreDistSq = itsScreenCoreConstraint*itsScreenCoreConstraint;
      for(size_t ant=0; ant!=antennaPos.size(); ++ant)
      {
        double
          dx = refX - antennaPos[ant][0],
          dy = refY - antennaPos[ant][1],
          dz = refZ - antennaPos[ant][2],
          distSq = dx*dx + dy*dy + dz*dz;
        if(distSq <= coreDistSq)
          coreAntennaIndices.emplace_back(ant);
        else
          otherAntennaIndices.emplace_back(ant);
      }
      screenConstraint->setCoreAntennas(coreAntennaIndices);
      screenConstraint->setOtherAntennas(otherAntennaIndices);
    }
#endif

    TECConstraintBase* tecConstraint = dynamic_cast<TECConstraintBase*>(itsConstraints[i].get());
    if(tecConstraint != nullptr)
    {
      tecConstraint->initialize(&itsChanBlockFreqs[0]);
    }
    SmoothnessConstraint* sConstraint = dynamic_cast<SmoothnessConstraint*>(itsConstraints[i].get());
    if(sConstraint != nullptr)
    {
      sConstraint->Initialize(&itsChanBlockFreqs[0]);
    }
  }

  unsigned int nSt = info().antennaNames().size();
  itsMultiDirSolver.init(nSt, nDir, info().nchan(), ant1, ant2);
  itsMultiDirSolver.set_channel_blocks(nChannelBlocks);

  for (unsigned int i=0; i<nSolTimes; ++i) {
    itsSols[i].resize(nChannelBlocks);
  }
}

void DDECal::show (std::ostream& os) const
{
  os
    << "DDECal " << itsName << '\n'
    << "  H5Parm:              " << itsH5ParmName << '\n'
    << "  solint:              " << itsSolInt << '\n'
    << "  nchan:               " << itsNChan << '\n'
    << "  directions:          " << itsDirections << '\n'
    << "  use model column:    " << boolalpha << itsUseModelColumn << '\n';
  if(itsMinVisRatio != 0.0)
  {
    os
      << "  min visib. ratio:    " << itsMinVisRatio << '\n';
  }
  os
    << "  tolerance:           " << itsMultiDirSolver.get_accuracy() << '\n'
    << "  max iter:            " << itsMultiDirSolver.max_iterations() << '\n'
    << "  flag unconverged:    " << std::boolalpha << itsFlagUnconverged << '\n'
    << "     diverged only:    " << std::boolalpha << itsFlagDivergedOnly << '\n'
    << "  propagate solutions: " << std::boolalpha << itsPropagateSolutions << '\n'
    << "       converged only: " << std::boolalpha << itsPropagateConvergedOnly << '\n'
    << "  detect stalling:     " << std::boolalpha << itsMultiDirSolver.get_detect_stalling() << '\n'
    << "  step size:           " << itsMultiDirSolver.get_step_size() << '\n'
    << "  mode (constraints):  " << GainCal::calTypeToString(itsMode) << '\n';
  if(!itsAntennaConstraint.empty())
    os << "  antennaconstraint:   " << itsAntennaConstraint << '\n';
  if(itsCoreConstraint != 0.0)
    os << "  coreconstraint:      " << itsCoreConstraint << '\n';
  if(itsSmoothnessConstraint != 0.0)
    os << "  smoothnessconstraint:" << itsSmoothnessConstraint << '\n';
  os
    << "  approximate fitter:  " << itsApproximateTEC << '\n'
    << "  only predict:        " << itsOnlyPredict << '\n'
    << "  subtract model:      " << itsSubtract << '\n';
  for (unsigned int i=0; i<itsPredictSteps.size(); ++i) {
    itsPredictSteps[i].show(os);
  }
  itsUVWFlagStep.show(os);
}

void DDECal::showTimings (std::ostream& os, double duration) const
{
  double totaltime=itsTimer.getElapsed();
  os << "  ";
  FlagCounter::showPerc1 (os, itsTimer.getElapsed(), duration);
  os << " DDECal " << itsName << endl;

  os << "          ";
  FlagCounter::showPerc1 (os, itsTimerPredict.getElapsed(), totaltime);
  os << " of it spent in predict" << endl;

  os << "          ";
  FlagCounter::showPerc1 (os, itsTimerSolve.getElapsed(), totaltime);
  os << " of it spent in estimating gains and computing residuals" << endl;

  itsMultiDirSolver.showTimings(os, itsTimerSolve.getElapsed());

  os << "          ";
  FlagCounter::showPerc1 (os, itsTimerWrite.getElapsed(), totaltime);
  os << " of it spent in writing gain solutions to disk" << endl;

  os << "Iterations taken: [";
  for (unsigned int i=0; i<itsNIter.size()-1; ++i) {
    os<<itsNIter[i];
    if(itsNApproxIter[i]!=0)
      os << '|' << itsNApproxIter[i];
    os<<",";
  }
  os<<itsNIter[itsNIter.size()-1];
    if(itsNApproxIter[itsNIter.size()-1]!=0)
      os << '|' << itsNApproxIter[itsNIter.size()-1];
  os<<"]"<<endl;
}

void DDECal::initializeScalarSolutions() {
  if (itsTimeStep/itsSolInt>0 && itsPropagateSolutions) {
    if (itsNIter[itsTimeStep/itsSolInt-1]>itsMultiDirSolver.max_iterations() && itsPropagateConvergedOnly) {
      // initialize solutions with 1.
      size_t n = itsDirections.size()*info().antennaNames().size();
      for (vector<DComplex>& solvec : itsSols[itsTimeStep/itsSolInt]) {
        solvec.assign(n, 1.0);
      }
    } else {
      // initialize solutions with those of the previous step
      itsSols[itsTimeStep/itsSolInt] = itsSols[itsTimeStep/itsSolInt-1];
    }
  } else {
    // initialize solutions with 1.
    size_t n = itsDirections.size()*info().antennaNames().size();
    for (vector<DComplex>& solvec : itsSols[itsTimeStep/itsSolInt]) {
      solvec.assign(n, 1.0);
    }
  }
}

void DDECal::initializeFullMatrixSolutions() {
  if (itsTimeStep/itsSolInt>0 && itsPropagateSolutions) {
    if (itsNIter[itsTimeStep/itsSolInt-1]>itsMultiDirSolver.max_iterations() && itsPropagateConvergedOnly) {
      // initialize solutions with unity matrix [1 0 ; 0 1].
      size_t n = itsDirections.size()*info().antennaNames().size();
      for (vector<DComplex>& solvec : itsSols[itsTimeStep/itsSolInt]) {
        solvec.resize(n*4);
        for(size_t i=0; i!=n; ++i)
        {
          solvec[i*4 + 0] = 1.0;
          solvec[i*4 + 1] = 0.0;
          solvec[i*4 + 2] = 0.0;
          solvec[i*4 + 3] = 1.0;
        }
      }
    } else {
      // initialize solutions with those of the previous step
      itsSols[itsTimeStep/itsSolInt] = itsSols[itsTimeStep/itsSolInt-1];
    }
  } else {
    // initialize solutions with unity matrix [1 0 ; 0 1].
    size_t n = itsDirections.size()*info().antennaNames().size();
    for (vector<DComplex>& solvec : itsSols[itsTimeStep/itsSolInt]) {
      solvec.resize(n*4);
      for(size_t i=0; i!=n; ++i)
      {
        solvec[i*4 + 0] = 1.0;
        solvec[i*4 + 1] = 0.0;
        solvec[i*4 + 2] = 0.0;
        solvec[i*4 + 3] = 1.0;
      }
    }
  }
}

vector<string> DDECal::getDirectionNames()
{
  vector<string> res;

  if (itsUseModelColumn) {
    res.emplace_back("pointing");
    return res;
  }
  else if(itsUseIDG) {
    size_t nDirections = itsFacetPredictor->NDirections();
    for(size_t i=0; i!=nDirections; ++i)
      res.emplace_back("dir" + std::to_string(i));
  }
  else {
    for (vector<string>& dir : itsDirections) {
      stringstream ss;
      ss << dir;
      res.emplace_back(ss.str());
    }
  }
  return res;
}

void DDECal::flagChannelBlock(size_t cbIndex)
{
  const size_t
    nBl = info().nbaselines(),
    nCh = info().nchan(),
    nChanBlocks = itsChanBlockFreqs.size();
  // Set the antenna-based weights to zero
  for(size_t bl=0; bl<nBl; ++bl)
  {
    size_t
      ant1 = info().getAnt1()[bl],
      ant2 = info().getAnt2()[bl];
    for(size_t ch=itsChanBlockStart[cbIndex]; ch!=itsChanBlockStart[cbIndex+1]; ++ch)
    {
      itsWeightsPerAntenna[ant1*nChanBlocks + cbIndex] = 0.0;
      itsWeightsPerAntenna[ant2*nChanBlocks + cbIndex] = 0.0;
    }
  }
  // Set the visibility weights to zero
  for(size_t step=0; step!=itsStepInSolInt; ++step)
  {
    for(size_t bl=0; bl<nBl; ++bl)
    {
      for(size_t chcr=itsChanBlockStart[cbIndex]*4; chcr!=itsChanBlockStart[cbIndex+1]*4; ++chcr)
      {
        const size_t index = bl*nCh*4 + chcr;
        itsWeightPtrs[step][index] = 0;
      }
    }
  }
}

void DDECal::checkMinimumVisibilities()
{
  for(size_t cb=0; cb!=itsChanBlockFreqs.size(); ++cb)
  {
    double fraction = double(itsVisInInterval[cb].first) / itsVisInInterval[cb].second;
    if(fraction < itsMinVisRatio)
      flagChannelBlock(cb);
  }
}

void DDECal::doSolve ()
{
  if(itsUseIDG)
  {
    itsFacetPredictor->Flush();
  }
  
  MultiDirSolver::SolveResult solveResult;
  if(!itsOnlyPredict)
  {
    checkMinimumVisibilities();

    for (std::unique_ptr<Constraint>& constraint : itsConstraints) {
      constraint->SetWeights(itsWeightsPerAntenna);
    }

    if(itsFullMatrixMinimalization)
      initializeFullMatrixSolutions();
    else
      initializeScalarSolutions();

    itsTimerSolve.start();
    if(itsFullMatrixMinimalization)
    {
      solveResult = itsMultiDirSolver.processFullMatrix(itsDataPtrs, itsWeightPtrs, itsModelDataPtrs, itsSols[itsTimeStep/itsSolInt], itsAvgTime / itsSolInt, itsStatStream.get());
    }
    else {
      solveResult = itsMultiDirSolver.processScalar(itsDataPtrs, itsWeightPtrs, itsModelDataPtrs, itsSols[itsTimeStep/itsSolInt], itsAvgTime / itsSolInt, itsStatStream.get());
    }
    itsTimerSolve.stop();
    
    itsNIter[itsTimeStep/itsSolInt] = solveResult.iterations;
    itsNApproxIter[itsTimeStep/itsSolInt] = solveResult.constraintIterations;
  }

  if(itsSubtract || itsOnlyPredict)
  {
    subtractCorrectedModel(itsFullMatrixMinimalization);
  }

  // Check for nonconvergence and flag if desired. Unconverged solutions are
  // identified by the number of iterations being one more than the max allowed
  // number
  if (solveResult.iterations > itsMultiDirSolver.max_iterations() && itsFlagUnconverged) {
    for (size_t i=0; i!=solveResult._results.size(); ++i) {
      for (size_t j=0; j!=solveResult._results[i].size(); ++j) {
        if (itsFlagDivergedOnly) {
          // Set weights with negative values (indicating unconverged
          // solutions that diverged) to zero (all other unconverged
          // solutions remain unflagged)
          for (size_t k=0; k!=solveResult._results[i][j].weights.size(); ++k) {
            if (solveResult._results[i][j].weights[k] < 0.) {
              solveResult._results[i][j].weights[k] = 0.;
            }
          }
        } else {
          // Set all weights to zero
          solveResult._results[i][j].weights.assign(solveResult._results[i][j].weights.size(), 0.);
        }
      }
    }
  } else {
    // Set any negative weights (indicating unconverged solutions that diverged) to
    // one (all other unconverged solutions are unflagged already)
    for (size_t i=0; i!=solveResult._results.size(); ++i) {
      for (size_t j=0; j!=solveResult._results[i].size(); ++j) {
        for (size_t k=0; k!=solveResult._results[i][j].weights.size(); ++k) {
          if (solveResult._results[i][j].weights[k] < 0.) {
            solveResult._results[i][j].weights[k] = 1.;
          }
        }
      }
    }
  }

  // Store constraint solutions if any constaint has a non-empty result
  bool someConstraintHasResult = false;
  for (unsigned int constraintnum=0; constraintnum<solveResult._results.size(); ++constraintnum) {
    if (!solveResult._results[constraintnum].empty()) {
      someConstraintHasResult = true;
      break;
    }
  }
  if (someConstraintHasResult) {
    itsConstraintSols[itsTimeStep/itsSolInt]=solveResult._results;
  }

  itsTimer.stop();

  for(size_t time=0; time<=itsStepInSolInt; ++time)
  {
    // Restore the weights and flags
    itsBufs[time].getFlags().assign( itsOriginalFlags[time] );
    itsBufs[time].getWeights().assign( itsOriginalWeights[time] );
    // Push data (possibly changed) to next step
    getNextStep()->process(itsBufs[time]);
  }

  itsTimer.start();
}

bool DDECal::process (const DPBuffer& bufin)
{
  itsTimer.start();

  // Fetch inputs because parallel PredictSteps should not read it from disk
  itsInput->fetchUVW(bufin, itsBufs[itsStepInSolInt], itsTimer);
  itsInput->fetchWeights(bufin, itsBufs[itsStepInSolInt], itsTimer);
  itsInput->fetchFullResFlags(bufin, itsBufs[itsStepInSolInt], itsTimer);

  itsBufs[itsStepInSolInt].copy(bufin);
  itsOriginalFlags[itsStepInSolInt].assign( bufin.getFlags() );
  itsOriginalWeights[itsStepInSolInt].assign( bufin.getWeights() );

  itsDataPtrs[itsStepInSolInt] = itsBufs[itsStepInSolInt].getData().data();
  itsWeightPtrs[itsStepInSolInt] = itsBufs[itsStepInSolInt].getWeights().data();

  // UVW flagging happens on the copy of the buffer
  // These flags are later restored and therefore not written
  itsUVWFlagStep.process(itsBufs[itsStepInSolInt]);

  itsTimerPredict.start();

  if (itsUseModelColumn) {
    itsInput->getModelData (itsBufs[itsStepInSolInt].getRowNrs(),
                            itsModelData[itsStepInSolInt]);
    itsModelDataPtrs[itsStepInSolInt][0] = itsModelData[itsStepInSolInt].data();
  }
  else if(itsUseIDG) {
    if(!itsFacetPredictor->IsStarted())
    {
      // if this is the first time, hand some meta info to IDG
      std::vector<double> band1(info().chanFreqs().begin(), info().chanFreqs().end());
      std::vector<std::vector<double>> bands({std::move(band1)});
      size_t nAnt = info().nantenna();
      itsFacetPredictor->SetMSInfo(std::move(bands), nAnt);
      itsFacetPredictor->StartIDG(itsSaveFacets);
    }
    
    const size_t nBl = info().nbaselines();
    Matrix<double> uvws;
    uvws.reference (itsBufs[itsStepInSolInt].getUVW());
    while(itsIDGBuffers.size() <= itsStepInSolInt)
    {
      itsIDGBuffers.emplace_back(itsFacetPredictor->NDirections());
      for(std::vector<casacore::Complex>& vec : itsIDGBuffers.back())
        vec.resize(info().nbaselines() * info().nchan() * 4);
    }
    for(size_t direction = 0; direction!=itsFacetPredictor->NDirections(); ++direction)
    {
      itsModelDataPtrs[itsStepInSolInt][direction] = itsIDGBuffers[itsStepInSolInt][direction].data();
      for (size_t bl=0; bl<nBl; ++bl) {
        casacore::Array<double> uvw = uvws[bl];
        size_t id = bl + itsStepInSolInt * nBl;
        itsFacetPredictor->RequestPredict(direction, 0, id, itsStepInSolInt, info().getAnt1()[bl], info().getAnt2()[bl], uvw.data() );
      }
    }
  }
  else {
    if(itsThreadPool == nullptr)
      itsThreadPool.reset(new ThreadPool(getInfo().nThreads()));
    std::mutex measuresMutex;
    for(DP3::DPPP::Predict& predict : itsPredictSteps)
      predict.setThreadData(*itsThreadPool, measuresMutex);

    itsThreadPool->For(0, itsPredictSteps.size(), [&](size_t dir, size_t /*thread*/) {
      itsPredictSteps[dir].process(itsBufs[itsStepInSolInt]);
      itsModelDataPtrs[itsStepInSolInt][dir] =
        itsResultSteps[dir]->get()[itsStepInSolInt].getData().data();
    });
  }

  // Handle weights and flags
  const size_t nBl = info().nbaselines();
  const size_t nCh = info().nchan();
  const size_t nCr = 4;

  size_t nchanblocks = itsChanBlockFreqs.size();

  double weightFactor = 1./(nCh*(info().nantenna()-1)*nCr*itsSolInt);

  for (size_t bl=0; bl<nBl; ++bl) {
    size_t
      chanblock = 0,
      ant1 = info().getAnt1()[bl],
      ant2 = info().getAnt2()[bl];
    for (size_t ch=0; ch<nCh; ++ch) {
      if (ch == itsChanBlockStart[chanblock+1]) {
        chanblock++;
      }
      for (size_t cr=0; cr<nCr; ++cr) {
        const size_t index = (bl*nCh+ch)*nCr+cr;
        itsVisInInterval[chanblock].second++; // total nr of vis
        if (itsBufs[itsStepInSolInt].getFlags().data()[index]) {
          // Flagged points: set weight to 0
          itsWeightPtrs[itsStepInSolInt][index] = 0;
        } else {
          // Add this weight to both involved antennas
          double weight = itsBufs[itsStepInSolInt].getWeights().data()[index];
          itsWeightsPerAntenna[ant1*nchanblocks + chanblock] += weight;
          itsWeightsPerAntenna[ant2*nchanblocks + chanblock] += weight;
          if(weight != 0.0)
            itsVisInInterval[chanblock].first++; // unflagged nr of vis
        }
      }
    }
  }

  for (auto& weight: itsWeightsPerAntenna) {
    weight *= weightFactor;
  }

  itsTimerPredict.stop();

  itsAvgTime += itsAvgTime + bufin.getTime();

  if (itsStepInSolInt==itsSolInt-1)
  {
    doSolve();

    // Clean up, prepare for next iteration
    itsStepInSolInt=0;
    itsAvgTime=0;
    itsVisInInterval.assign(itsVisInInterval.size(), std::pair<size_t, size_t>(0, 0));
    itsWeightsPerAntenna.assign(itsWeightsPerAntenna.size(), 0.0);
    for (size_t dir=0; dir<itsResultSteps.size(); ++dir) {
      itsResultSteps[dir]->clear();
    }
  } else {
    itsStepInSolInt++;
  }

  itsTimeStep++;
  itsTimer.stop();

  return false;
}

void DDECal::idgCallback(size_t row, size_t direction, size_t dataDescId, const std::complex<float>* values)
{
  //std::cout << values[0] << ' ' << values[4] << ' ' << values[8] << '\n';
  size_t nBl = info().nbaselines();
  size_t solTimestep = row / nBl;
  size_t bl = row % nBl;
  std::copy_n(
    values,
    info().nchan() * 4,
    &itsIDGBuffers[solTimestep][direction][bl * info().nchan() * 4]
  );
}

void DDECal::writeSolutions()
{
  itsTimer.start();
  itsTimerWrite.start();

  unsigned int nSolTimes = (info().ntime()+itsSolInt-1)/itsSolInt;
  unsigned int nDir = itsDirections.size();
  assert(nSolTimes==itsSols.size());
  vector<double> solTimes(nSolTimes);
  double starttime=info().startTime();
  for (unsigned int t=0; t<nSolTimes; ++t) {
    solTimes[t] = starttime+(t+0.5)*info().timeInterval()*itsSolInt;
  }

  if (itsConstraintSols[0].empty()) {
    // Record the actual iterands of the solver, not constraint results

    unsigned int nPol;

    vector<string> polarizations;
    if(itsMode == GainCal::DIAGONAL ||
        itsMode == GainCal::PHASEONLY ||
        itsMode == GainCal::AMPLITUDEONLY) {
      nPol = 2;
      polarizations.emplace_back("XX");
      polarizations.emplace_back("YY");
    } else if (itsMode == GainCal::FULLJONES) {
      polarizations.emplace_back("XX");
      polarizations.emplace_back("XY");
      polarizations.emplace_back("YX");
      polarizations.emplace_back("YY");
      nPol = 4;
    } else {
      nPol = 1;
    }

    unsigned int nSolChan = itsSols[0].size();
    assert(nSolChan == itsChanBlockFreqs.size());

    vector<DComplex> sols(nSolChan*info().nantenna()*nSolTimes*nDir*nPol);
    size_t i=0;

    // For nPol=1, loop over pol runs just once
    // For nPol=2, it runs over values 0 and 2 (picking diagonal elements from 4 pols)
    // For nPol=4, it runs over 0, 1, 2, 3
    unsigned int polIncr= (itsMode==GainCal::FULLJONES?1:3);
    unsigned int maxPol = (nPol>1?4:1);
    // Put solutions in a contiguous piece of memory
    for (unsigned int time=0; time<nSolTimes; ++time) {
      for (unsigned int chan=0; chan<nSolChan; ++chan) {
        for (unsigned int ant=0; ant<info().nantenna(); ++ant) {
          for (unsigned int dir=0; dir<nDir; ++dir) {
            for (unsigned int pol=0; pol<maxPol; pol+=polIncr) {
              assert(!itsSols[time].empty());
              assert(!itsSols[time][chan].empty());
              assert(time<itsSols.size());
              assert(chan<itsSols[time].size());
              assert(ant*nDir*maxPol+dir*maxPol+pol<itsSols[time][chan].size());
              assert(i<sols.size());
              sols[i] = itsSols[time][chan][ant*nDir*maxPol+dir*maxPol+pol];
              ++i;
            }
          }
        }
      }
    }
    vector<H5Parm::AxisInfo> axes;
    axes.emplace_back(H5Parm::AxisInfo("time", itsSols.size()));
    axes.emplace_back(H5Parm::AxisInfo("freq", nSolChan));
    axes.emplace_back(H5Parm::AxisInfo("ant", info().nantenna()));
    axes.emplace_back(H5Parm::AxisInfo("dir", nDir));
    if (nPol>1) {
      axes.emplace_back(H5Parm::AxisInfo("pol", nPol));
    }

    string historyString = "CREATE by DPPP\n" +
        DPPPVersion::AsString() + "\n" +
        "step " + itsName + " in parset: \n" + itsParsetString;
    unsigned int numsols = 1;
    // For [scalar]complexgain, store two soltabs: phase and amplitude
    if (itsMode == GainCal::DIAGONAL ||
        itsMode == GainCal::SCALARCOMPLEXGAIN || itsMode == GainCal::FULLJONES) {
      numsols = 2;
    }
    for (unsigned int solnum=0; solnum<numsols; ++solnum) {
      string solTabName;
      H5Parm::SolTab soltab;
      switch (itsMode) {
        case GainCal::SCALARPHASE:
        case GainCal::PHASEONLY:
        case GainCal::FULLJONES:
          if (solnum==0) {
            solTabName = "phase000";
            soltab = itsH5Parm.createSolTab(solTabName, "phase", axes);
            soltab.setComplexValues(sols, vector<double>(), false, historyString);
          } else {
            solTabName = "amplitude000";
            soltab = itsH5Parm.createSolTab(solTabName, "amplitude", axes);
            soltab.setComplexValues(sols, vector<double>(), true, historyString);
          }
          break;
        case GainCal::SCALARCOMPLEXGAIN:
        case GainCal::DIAGONAL:
          if (solnum==0) {
            solTabName = "phase000";
            soltab = itsH5Parm.createSolTab(solTabName, "phase", axes);
            soltab.setComplexValues(sols, vector<double>(), false, historyString);
          } else {
            solTabName = "amplitude000";
            soltab = itsH5Parm.createSolTab(solTabName, "amplitude", axes);
            soltab.setComplexValues(sols, vector<double>(), true, historyString);
          }
          break;
        case GainCal::SCALARAMPLITUDE:
        case GainCal::AMPLITUDEONLY:
          solTabName = "amplitude000";
          soltab = itsH5Parm.createSolTab(solTabName, "amplitude", axes);
          soltab.setComplexValues(sols, vector<double>(), true, historyString);
          break;
        default:
          throw std::runtime_error("Constraint should have produced output");
      }

      // Tell H5Parm that all antennas and directions were used
      std::vector<std::string> antennaNames(info().antennaNames().size());
      for (unsigned int i=0; i<info().antennaNames().size(); ++i) {
        antennaNames[i]=info().antennaNames()[i];
      }
      soltab.setAntennas(antennaNames);
      soltab.setSources(getDirectionNames());

      if (nPol>1) {
        soltab.setPolarizations(polarizations);
      }

      soltab.setFreqs(itsChanBlockFreqs);
      soltab.setTimes(solTimes);
    } // solnums loop
  } else {
    // Record the Constraint::Result in the H5Parm

    unsigned int nConstraints = itsConstraintSols[0].size();

    for (unsigned int constraintNum=0; constraintNum<nConstraints; ++constraintNum) {
      // Number of solution names, e.g. 2 for "TEC" and "ScalarPhase"
      unsigned int nSolNames = itsConstraintSols[0][constraintNum].size();
      for (unsigned int solNameNum=0; solNameNum<nSolNames; ++solNameNum) {
        // Get the result of the constraint solution at first time to get metadata
        Constraint::Result firstResult = itsConstraintSols[0][constraintNum][solNameNum];

        vector<hsize_t> dims(firstResult.dims.size()+1); // Add time dimension at beginning
        dims[0]=itsConstraintSols.size(); // Number of times
        size_t numSols=dims[0];
        for (unsigned int i=1; i<dims.size(); ++i) {
          dims[i] = firstResult.dims[i-1];
          numSols *= dims[i];
        }

        vector<string> firstaxesnames = StringUtil::tokenize(firstResult.axes,",");

        vector<H5Parm::AxisInfo> axes;
        axes.emplace_back(H5Parm::AxisInfo("time", itsConstraintSols.size()));
        for (size_t axisNum=0; axisNum<firstaxesnames.size(); ++axisNum) {
          axes.emplace_back(H5Parm::AxisInfo(firstaxesnames[axisNum], firstResult.dims[axisNum]));
        }

        // Put solutions in a contiguous piece of memory
        vector<double> sols(numSols);
        vector<double>::iterator nextpos = sols.begin();
        for (unsigned int time=0; time<itsSols.size(); ++time) {
          if(itsConstraintSols[time].size()!=itsConstraintSols[0].size())
            throw std::runtime_error("Constraints did not produce enough output at time step " + std::to_string(time));
          nextpos = std::copy(
            itsConstraintSols[time][constraintNum][solNameNum].vals.begin(),
            itsConstraintSols[time][constraintNum][solNameNum].vals.end(),
            nextpos);
        }

        // Put solution weights in a contiguous piece of memory
        vector<double> weights;
        if (!itsConstraintSols[0][constraintNum][solNameNum].weights.empty()) {
          weights.resize(numSols);
          vector<double>::iterator nextpos = weights.begin();
          for (unsigned int time=0; time<itsSols.size(); ++time) {
            nextpos = std::copy(
              itsConstraintSols[time][constraintNum][solNameNum].weights.begin(),
              itsConstraintSols[time][constraintNum][solNameNum].weights.end(),
              nextpos);
          }
        }

        string solTabName = firstResult.name+"000";
        H5Parm::SolTab soltab = itsH5Parm.createSolTab(solTabName, firstResult.name, axes);
        soltab.setValues(sols, weights,
                          "CREATE by DPPP\n" +
                          DPPPVersion::AsString() + "\n" +
                          "step " + itsName + " in parset: \n" +
                          itsParsetString);

        // Tell H5Parm that all antennas and directions were used
        std::vector<std::string> antennaNames(info().antennaNames().size());
        for (unsigned int i=0; i<info().antennaNames().size(); ++i) {
          antennaNames[i]=info().antennaNames()[i];
        }
        soltab.setAntennas(antennaNames);

        soltab.setSources(getDirectionNames());

        if (soltab.hasAxis("pol")) {
          vector<string> polarizations;
          switch (soltab.getAxis("pol").size) {
            case 2: polarizations.emplace_back("XX");
                    polarizations.emplace_back("YY");
                    break;
            case 4: polarizations.emplace_back("XX");
                    polarizations.emplace_back("XY");
                    polarizations.emplace_back("YX");
                    polarizations.emplace_back("YY");
                    break;
            default:
                    throw std::runtime_error("No metadata for numpolarizations = " + std::to_string(soltab.getAxis("pol").size));
          }

          soltab.setPolarizations(polarizations);
        }

        // Set channel to frequencies
        // Do not use itsChanBlockFreqs, because constraint may have changed size
        unsigned int nChannelBlocks = 1;
        if (soltab.hasAxis("freq")) {
          nChannelBlocks = soltab.getAxis("freq").size;
        }
        vector<double> chanBlockFreqs;

        chanBlockFreqs.resize(nChannelBlocks);
        for(size_t chBlock=0; chBlock!=nChannelBlocks; ++chBlock) {
          const size_t
            channelIndexStart = chBlock * info().nchan() / nChannelBlocks,
            channelIndexEnd = (chBlock+1) * info().nchan() / nChannelBlocks,
            curChannelBlockSize = channelIndexEnd - channelIndexStart;
          double  meanfreq = std::accumulate(
              info().chanFreqs().data()+channelIndexStart,
              info().chanFreqs().data()+channelIndexEnd,
              0.0) / curChannelBlockSize;
          chanBlockFreqs[chBlock] = meanfreq;
        }

        soltab.setFreqs(chanBlockFreqs);

        soltab.setTimes(solTimes);
      }
    }
  }

  itsTimerWrite.stop();
  itsTimer.stop();
}

void DDECal::finish()
{
  itsTimer.start();

  if (itsStepInSolInt!=0) {
    itsDataPtrs.resize(itsStepInSolInt);
    itsWeightPtrs.resize(itsStepInSolInt);
    itsModelDataPtrs.resize(itsStepInSolInt);

    doSolve();
  }

  if(!itsOnlyPredict)
    writeSolutions();

  itsTimer.stop();

  // Let the next steps finish.
  getNextStep()->finish();
}

void DDECal::subtractCorrectedModel(bool fullJones)
{
  // Our original data & modeldata is still in the data buffers (the solver
  // doesn't change those). Here we apply the solutions to all the model data
  // directions and subtract them from the data.
  std::vector<std::vector<DComplex>>& solutions = itsSols[itsTimeStep/itsSolInt];
  const size_t nBl = info().nbaselines();
  const size_t nCh = info().nchan();
  const size_t nDir = itsDirections.size();
  for(size_t time=0; time<=itsStepInSolInt; ++time)
  {
    std::complex<float>* data = itsDataPtrs[time];
    std::vector<std::complex<float>*>& modelData = itsModelDataPtrs[time];
    for (size_t bl=0; bl<nBl; ++bl)
    {
      size_t
        chanblock = 0,
        ant1 = info().getAnt1()[bl],
        ant2 = info().getAnt2()[bl];

      for (size_t ch=0; ch<nCh; ++ch)
      {
        if (ch == itsChanBlockStart[chanblock+1])
        {
          chanblock++;
        }
        const size_t index = (bl*nCh+ch)*4;
        if(itsOnlyPredict)
        {
          MC2x2 value(MC2x2::Zero());
          
          for (size_t dir=0; dir!=nDir; ++dir)
            value += MC2x2(&modelData[dir][index]);
          
          for (size_t cr=0; cr<4; ++cr)
            data[index + cr] = value[cr];
        }
        else {
          MC2x2 value(MC2x2::Zero());
          for (size_t dir=0; dir!=nDir; ++dir)
          {
            if(fullJones)
            {
              MC2x2
                sol1(&solutions[chanblock][(ant1*nDir + dir)*4]),
                sol2(&solutions[chanblock][(ant2*nDir + dir)*4]);
              value +=
                sol1.Multiply(MC2x2(&modelData[dir][index])).MultiplyHerm(sol2);
            }
            else {
              std::complex<double> solfactor(
                solutions[chanblock][ant1*nDir + dir] * std::conj(solutions[chanblock][ant2*nDir + dir]));
              for (size_t cr=0; cr<4; ++cr)
                value[cr] += solfactor * std::complex<double>(modelData[dir][index + cr]);
            }
          }
          for (size_t cr=0; cr<4; ++cr)
            data[index + cr] -= value[cr];
        }
      } // channel loop
    } //bl loop
  } //time loop
}

} } //# end namespace<|MERGE_RESOLUTION|>--- conflicted
+++ resolved
@@ -132,8 +132,6 @@
   if(!itsStatFilename.empty())
     itsStatStream.reset(new std::ofstream(itsStatFilename));
 
-<<<<<<< HEAD
-=======
   // Read the antennaconstraint list
   std::vector<std::string> antConstraintList =
     parset.getStringVector(prefix + "antennaconstraint", std::vector<std::string>());
@@ -149,7 +147,6 @@
   
   // read the directions parameter setting
   vector<string> strDirections;
->>>>>>> 74d8dd45
   if (itsUseModelColumn) {
     itsModelData.resize(itsSolInt);
     itsDirections.emplace_back();
