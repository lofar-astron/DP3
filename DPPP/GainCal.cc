--- conflicted
+++ resolved
@@ -284,13 +284,8 @@
         GainCalAlgorithm::Mode smode;
         switch (itsMode)
         {
-<<<<<<< HEAD
-        case DIAGONAL: smode = StefCal::DEFAULT; break;
-        case FULLJONES: smode = StefCal::FULLJONES; break;
-=======
-        case COMPLEXGAIN: smode = GainCalAlgorithm::DEFAULT; break;
+        case DIAGONAL: smode = GainCalAlgorithm::DEFAULT; break;
         case FULLJONES: smode = GainCalAlgorithm::FULLJONES; break;
->>>>>>> c5ca197f
         case SCALARPHASE:
         case PHASEONLY:
         case TEC:
