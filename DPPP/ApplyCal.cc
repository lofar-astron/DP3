--- conflicted
+++ resolved
@@ -223,14 +223,8 @@
 
       // If parameter is NaN or inf, do not apply anything and flag the data
       bool anyinfnan = false;
-<<<<<<< HEAD
-      for (uint corr=0; corr<4; ++corr) {
+      for (unsigned int corr=0; corr<4; ++corr) {
         if (! (isfinite(gainA[corr]) && isfinite(gainB[corr])) ) {
-=======
-      for (unsigned int corr=0; corr<4; ++corr) {
-        if (! (isFinite(gainA[corr].real()) && isFinite(gainA[corr].imag()) &&
-               isFinite(gainB[corr].real()) && isFinite(gainB[corr].imag())) ) {
->>>>>>> 483e7f28
           anyinfnan = true;
           break;
         }
